--- conflicted
+++ resolved
@@ -59,11 +59,7 @@
 export interface IRegistrationData extends IAuthCredentials {
   readonly email: string;
   readonly name: string;
-<<<<<<< HEAD
-  readonly phone: string;
-=======
   readonly phoneNumber: string;
->>>>>>> ce6eb9c2
   readonly role?: UserRole; // For admin-created accounts
 }
 
