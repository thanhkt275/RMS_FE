"use client";

import { useState } from "react";
import { useParams, useRouter } from "next/navigation";
import { useForm, useFieldArray, useFormState } from "react-hook-form";
import { zodResolver } from "@hookform/resolvers/zod";
import { z } from "zod";
import { Input } from "@/components/ui/input";
import { Button } from "@/components/ui/button";
import { Checkbox } from "@/components/ui/checkbox";
import {
  Select,
  SelectContent,
  SelectItem,
  SelectTrigger,
  SelectValue,
} from "@/components/ui/select";
import {
  Card,
  CardContent,
  CardDescription,
  CardHeader,
  CardTitle,
} from "@/components/ui/card";
import {
  Form,
  FormControl,
  FormField,
  FormItem,
  FormLabel,
  FormMessage,
} from "@/components/ui/form";
import { Gender } from "@/types/user.types";
import { useTeamsMutations } from "@/hooks/api/use-teams";
import { ProvinceComboBox } from "@/components/comboboxes/ProvinceComboBox";
import { format } from "date-fns";

const TeamMemberSchema = z.object({
  id: z.string().optional(),
  name: z.string().min(1, "Full name is required"),
  gender: z
    .nativeEnum(Gender, {
      errorMap: () => ({ message: "Invalid gender" }),
    })
    .nullable()
    .optional(),
  phoneNumber: z.string().optional(),
  email: z
    .string()
    .optional()
    .refine((val) => !val || /\S+@\S+\.\S+/.test(val), {
      message: "Invalid email format",
    }),
  province: z.string().min(1, "Province is required"),
  ward: z.string().min(1, "Ward is required"),
  organization: z.string().optional(),
  organizationAddress: z.string().optional(),
  dateOfBirth: z
    .string()
    .refine((val) => {
      const dob = new Date(val);
      if (isNaN(dob.getTime())) return false;

      const today = new Date();
      let age = today.getFullYear() - dob.getFullYear();
      const hasHadBirthdayThisYear =
        today.getMonth() > dob.getMonth() ||
        (today.getMonth() === dob.getMonth() && today.getDate() >= dob.getDate());

      if (!hasHadBirthdayThisYear) {
        age -= 1;
      }

      return age >= 10 && age <= 18;
    }, {
      message: "Age must be between 10 and 18 years",
    }),
});

const formSchema = z.object({
  id: z.string().optional(),
  name: z.string().min(1, "Team name is required"),
  teamMembers: z
    .array(TeamMemberSchema)
    .min(1, "At least one team member is required"),
  referralSource: z.string().min(1, "Please select how you heard about us"),
  termsAccepted: z.boolean().refine((val) => val === true, {
    message: "You must accept the terms and conditions",
  }),
});

type FormValues = z.infer<typeof formSchema>;

const referralOptions = [
  { value: "press", label: "Press" },
  { value: "school", label: "School" },
  { value: "email", label: "Email from STEAM for Vietnam" },
  { value: "facebook", label: "Facebook" },
  { value: "friend", label: "Friend or Family" },
  { value: "other", label: "Other" },
];

export default function TeamForm({
  defaultValues,
  maxTeamMembers,
}: {
  defaultValues?: FormValues;
  maxTeamMembers?: number;
}) {
  const router = useRouter();
  const [isLoading, setIsLoading] = useState(false);
  const params = useParams();
  const { createTeam, updateTeam } = useTeamsMutations();
  const isEditMode = Boolean(defaultValues && defaultValues.id);

  const form = useForm<FormValues>({
    resolver: zodResolver(formSchema),
    mode: "onChange",
    defaultValues: defaultValues || {
      name: "",
      teamMembers: [
        {
          name: "",
          gender: null,
          phoneNumber: "",
          email: "",
          province: "",
          ward: "",
          organization: "",
          organizationAddress: "",
          dateOfBirth: format(new Date(), 'yyyy-MM-dd'),
        },
      ],
      referralSource: "",
      termsAccepted: false,
    },
  });

  const { fields, append, remove } = useFieldArray({
    name: "teamMembers",
    control: form.control,
  });
  const { dirtyFields } = useFormState({ control: form.control });

  const onSubmit = async (data: FormValues) => {
    setIsLoading(true);
    try {
      if (isEditMode && defaultValues?.id) {
        const payload: any = {
          id: defaultValues.id,
        };

        if (dirtyFields.name) payload.name = data.name;
        if (dirtyFields.referralSource)
          payload.referralSource = data.referralSource;

        const dirtyMembers: any[] = [];

        data.teamMembers?.forEach((member, index) => {
          const isNew = !member.id;
          const dirty = (dirtyFields.teamMembers?.[index] || {}) as Partial<
            typeof member
          >;

          const baseData = isNew
            ? member
            : Object.fromEntries(
                Object.entries(member).filter(
                  ([key, value]) =>
                    dirty.hasOwnProperty(key) &&
                    value !== null &&
                    value !== undefined
                )
              );

          if (isNew || member.id) {
            dirtyMembers.push({
              ...(member.id && { id: member.id }),
              ...baseData,
            });
          }
        });

        if (dirtyMembers.length > 0) {
          payload.teamMembers = dirtyMembers;
        }

        await updateTeam.mutateAsync(payload);
      } else {
        await createTeam.mutateAsync({
          name: data.name,
          tournamentId: params.id as string,
          referralSource: data.referralSource,
          teamMembers: data.teamMembers || [],
        });
        router.push("/tournaments");
      }
    } catch (error) {
      console.error("Error submitting form:", error);
    } finally {
      setIsLoading(false);
    }
  };

  return (
    <div className="flex flex-col items-center justify-start bg-gray-50 px-4 py-8">
      <Card className="w-full max-w-3xl shadow-lg">
        <CardHeader>
          <CardTitle>Team Registration</CardTitle>
          <CardDescription>
            Please fill in all required information
          </CardDescription>
        </CardHeader>
        <CardContent>
          <Form {...form}>
            <form onSubmit={form.handleSubmit(onSubmit)} className="space-y-4">
              <FormField
                control={form.control}
                name="name"
                render={({ field }) => (
                  <FormItem>
                    <FormLabel>Team Name</FormLabel>
                    <FormControl>
                      <Input {...field} disabled={isLoading} />
                    </FormControl>
                    <FormMessage />
                  </FormItem>
                )}
              />

              <div className="space-y-4">
                {fields.map((field, index) => (
                  <Card key={field.id}>
                    <CardHeader>
                      <CardTitle className="text-lg">{`Member ${
                        index + 1
                      }`}</CardTitle>
                    </CardHeader>
                    <CardContent className="space-y-4">
                      <div className="flex flex-col space-y-4">
                        {/* Full Name */}
                        <FormField
                          control={form.control}
                          name={`teamMembers.${index}.name`}
                          render={({ field }) => (
                            <FormItem>
                              <FormLabel>Full Name (required)</FormLabel>
                              <FormControl>
                                <Input {...field} disabled={isLoading} />
                              </FormControl>
                              <FormMessage />
                            </FormItem>
                          )}
                        />

<<<<<<< HEAD
                        {/* Gender + Date of Birth in one row */}
                        <div className="grid grid-cols-1 md:grid-cols-2 gap-4">
                          <FormField
                            control={form.control}
                            name={`teamMembers.${index}.gender`}
                            render={({ field }) => (
                              <FormItem>
                                <FormLabel>Gender</FormLabel>
                                <Select
                                  onValueChange={field.onChange}
                                  defaultValue={field.value ?? ""}
                                >
                                  <FormControl>
                                    <SelectTrigger>
                                      <SelectValue placeholder="Select gender" />
                                    </SelectTrigger>
                                  </FormControl>
                                  <SelectContent>
                                    <SelectItem value={Gender.MALE}>Male</SelectItem>
                                    <SelectItem value={Gender.FEMALE}>Female</SelectItem>
                                    <SelectItem value={Gender.OTHER}>Other</SelectItem>
                                  </SelectContent>
                                </Select>
                                <FormMessage />
                              </FormItem>
                            )}
                          />

                          <FormField
                            control={form.control}
                            name={`teamMembers.${index}.dateOfBirth`}
                            render={({ field }) => (
                              <FormItem>
                                <FormLabel>Date of Birth (required)</FormLabel>
=======
                        <FormField
                          control={form.control}
                          name={`teamMembers.${index}.gender`}
                          render={({ field }) => (
                            <FormItem>
                              <FormLabel>Gender</FormLabel>
                              <Select
                                onValueChange={field.onChange}
                                value={field.value ?? ""}
                              >
>>>>>>> d58288ed
                                <FormControl>
                                  <Input type="date" {...field} value={format(new Date(field.value), 'yyyy-MM-dd')} />
                                </FormControl>
                                <FormMessage />
                              </FormItem>
                            )}
                          />
                        </div>

                        {/* Email */}
                        <FormField
                          control={form.control}
                          name={`teamMembers.${index}.email`}
                          render={({ field }) => (
                            <FormItem>
                              <FormLabel>Email</FormLabel>
                              <FormControl>
                                <Input type="email" {...field} disabled={isLoading} />
                              </FormControl>
                              <FormMessage />
                            </FormItem>
                          )}
                        />

                        {/* Phone Number */}
                        <FormField
                          control={form.control}
                          name={`teamMembers.${index}.phoneNumber`}
                          render={({ field }) => (
                            <FormItem>
                              <FormLabel>Phone Number</FormLabel>
                              <FormControl>
                                <Input {...field} disabled={isLoading} />
                              </FormControl>
                              <FormMessage />
                            </FormItem>
                          )}
                        />

                        {/* Province */}
                        <FormField
                          control={form.control}
                          name={`teamMembers.${index}.province`}
                          render={({ field }) => (
                            <FormItem>
                              <FormLabel>Province/City (required)</FormLabel>
                              <FormControl>
                                <ProvinceComboBox {...field} disabled={isLoading} />
                              </FormControl>
                              <FormMessage />
                            </FormItem>
                          )}
                        />

                        {/* Ward */}
                        <FormField
                          control={form.control}
                          name={`teamMembers.${index}.ward`}
                          render={({ field }) => (
                            <FormItem>
                              <FormLabel>District (required)</FormLabel>
                              <FormControl>
                                <Input {...field} disabled={isLoading} />
                              </FormControl>
                              <FormMessage />
                            </FormItem>
                          )}
                        />

                        {/* Organization */}
                        <FormField
                          control={form.control}
                          name={`teamMembers.${index}.organization`}
                          render={({ field }) => (
                            <FormItem>
                              <FormLabel>School/Organization</FormLabel>
                              <FormControl>
                                <Input {...field} disabled={isLoading} />
                              </FormControl>
                              <FormMessage />
                            </FormItem>
                          )}
                        />

                        {/* Organization Address */}
                        <FormField
                          control={form.control}
                          name={`teamMembers.${index}.organizationAddress`}
                          render={({ field }) => (
                            <FormItem>
                              <FormLabel>School/Organization Address</FormLabel>
                              <FormControl>
                                <Input {...field} disabled={isLoading} />
                              </FormControl>
                              <FormMessage />
                            </FormItem>
                          )}
                        />
                      </div>

                      {index > 0 && (
                        <Button
                          type="button"
                          variant="destructive"
                          onClick={() => remove(index)}
                          className="mt-2"
                          disabled={isLoading}
                        >
                          Remove Member
                        </Button>
                      )}
                    </CardContent>
                  </Card>
                ))}
              </div>

              <Button
                type="button"
                variant="outline"
                onClick={() =>
                  append({
                    name: "",
                    gender: null,
                    phoneNumber: "",
                    email: "",
                    province: "",
                    ward: "",
                    organization: "",
                    organizationAddress: "",
                    dateOfBirth: format(new Date(), 'yyyy-MM-dd'),
                  })
                }
                disabled={isLoading || (typeof maxTeamMembers === "number" && fields.length >= maxTeamMembers)}
              >
                Add Member
              </Button>
              {maxTeamMembers && fields.length >= maxTeamMembers && (
                <div className="text-sm text-red-500 mt-2">
                  You have reached the maximum number of team members ({maxTeamMembers}).
                </div>
              )}

              <FormField
                control={form.control}
                name="referralSource"
                render={({ field }) => (
                  <FormItem>
                    <FormLabel>How did you hear about us?</FormLabel>
                    <Select
                      onValueChange={field.onChange}
                      value={field.value ?? ""}
                    >
                      <FormControl>
                        <SelectTrigger>
                          <SelectValue placeholder="Select source" />
                        </SelectTrigger>
                      </FormControl>
                      <SelectContent>
                        {referralOptions.map((option) => (
                          <SelectItem key={option.value} value={option.value}>
                            {option.label}
                          </SelectItem>
                        ))}
                      </SelectContent>
                    </Select>
                    <FormMessage />
                  </FormItem>
                )}
              />

              <FormField
                control={form.control}
                name="termsAccepted"
                render={({ field }) => (
                  <FormItem className="flex flex-row items-start space-x-3 space-y-0">
                    <FormControl>
                      <Checkbox
                        checked={field.value}
                        onCheckedChange={field.onChange}
                        disabled={isLoading}
                      />
                    </FormControl>
                    <div className="space-y-1 leading-none">
                      <FormLabel>
                        Please read and agree to the terms and conditions of
                        participation
                      </FormLabel>
                      <FormMessage />
                    </div>
                  </FormItem>
                )}
              />

              <Button type="submit" className="w-full" disabled={isLoading}>
                {isLoading
                  ? isEditMode
                    ? "Updating..."
                    : "Processing..."
                  : isEditMode
                  ? "Update"
                  : "Register"}
              </Button>
            </form>
          </Form>
        </CardContent>
      </Card>
    </div>
  );
}<|MERGE_RESOLUTION|>--- conflicted
+++ resolved
@@ -253,7 +253,6 @@
                           )}
                         />
 
-<<<<<<< HEAD
                         {/* Gender + Date of Birth in one row */}
                         <div className="grid grid-cols-1 md:grid-cols-2 gap-4">
                           <FormField
@@ -288,18 +287,6 @@
                             render={({ field }) => (
                               <FormItem>
                                 <FormLabel>Date of Birth (required)</FormLabel>
-=======
-                        <FormField
-                          control={form.control}
-                          name={`teamMembers.${index}.gender`}
-                          render={({ field }) => (
-                            <FormItem>
-                              <FormLabel>Gender</FormLabel>
-                              <Select
-                                onValueChange={field.onChange}
-                                value={field.value ?? ""}
-                              >
->>>>>>> d58288ed
                                 <FormControl>
                                   <Input type="date" {...field} value={format(new Date(field.value), 'yyyy-MM-dd')} />
                                 </FormControl>
