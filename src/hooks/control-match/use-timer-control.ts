--- conflicted
+++ resolved
@@ -1,12 +1,6 @@
-<<<<<<< HEAD
-import { useState, useEffect, useCallback, useRef } from "react";
-import { useWebSocket } from "@/hooks/websocket/use-websocket";
-import { MatchStatus } from "@/types/types";
-=======
 import { useState, useEffect, useRef, useCallback } from "react";
 import { useUnifiedWebSocket } from "@/hooks/websocket/use-unified-websocket";
 import { MatchStatus, UserRole } from "@/types/types";
->>>>>>> e9e1d9c8
 
 interface UseTimerControlProps {
   tournamentId: string;
@@ -64,43 +58,6 @@
   const [timerRemaining, setTimerRemaining] = useState<number>(timerDuration);
   const [timerIsRunning, setTimerIsRunning] = useState<boolean>(false);
 
-<<<<<<< HEAD
-  // Use refs to store stable references to callback functions
-  const sendMatchStateChangeRef = useRef(sendMatchStateChange);
-  const updateMatchStatusAPIRef = useRef(updateMatchStatusAPI);
-  
-  // Add ref to track last API update to prevent duplicate calls
-  const lastAPIUpdateRef = useRef<{ matchId: string; status: MatchStatus; timestamp: number } | null>(null);
-  
-  // Update refs when callbacks change
-  useEffect(() => {
-    sendMatchStateChangeRef.current = sendMatchStateChange;
-  }, [sendMatchStateChange]);
-  
-  useEffect(() => {
-    updateMatchStatusAPIRef.current = updateMatchStatusAPI;
-  }, [updateMatchStatusAPI]);
-
-  // Helper function to debounce API updates (prevent rapid successive calls)
-  const debouncedAPIUpdate = useCallback((matchId: string, status: MatchStatus) => {
-    const now = Date.now();
-    const lastUpdate = lastAPIUpdateRef.current;
-    
-    // Only call API if this is a different status or enough time has passed (1 second)
-    if (!lastUpdate || 
-        lastUpdate.matchId !== matchId || 
-        lastUpdate.status !== status ||
-        now - lastUpdate.timestamp > 1000) {
-      
-      if (updateMatchStatusAPIRef.current) {
-        updateMatchStatusAPIRef.current({ matchId, status });
-        lastAPIUpdateRef.current = { matchId, status, timestamp: now };
-      }
-    }
-  }, []);
-
-  // WebSocket connection for timer controls
-=======
   // Timer drift correction and local continuation state
   const [serverTimestamp, setServerTimestamp] = useState<number | null>(null);
   const [localStartTime, setLocalStartTime] = useState<number | null>(null);
@@ -128,7 +85,6 @@
   }, [timerDuration, timerRemaining, timerIsRunning, serverTimestamp, localStartTime]);
 
   // Unified WebSocket connection for timer controls
->>>>>>> e9e1d9c8
   const {
     startTimer,
     pauseTimer,
@@ -156,88 +112,6 @@
     setTimerRemaining(timerDuration);
   }, [timerDuration]);
 
-<<<<<<< HEAD
-  // Reset timer when match changes
-  useEffect(() => {
-    if (selectedMatchId) {
-      console.log(`[useTimerControl] Match changed to: ${selectedMatchId}, resetting timer`);
-      
-      // Reset all timer state to initial values
-      setTimerRemaining(timerDuration);
-      setTimerIsRunning(false);
-      setMatchPeriod("auto");
-      
-      // Send reset command to server with full duration to sync audience displays
-      const timerData = {
-        duration: timerDuration,
-        remaining: timerDuration, // Important: set to full duration, not 0
-        isRunning: false,
-        fieldId: selectedFieldId || undefined,
-        matchId: selectedMatchId, // Include matchId for proper routing
-        period: "auto", // Reset to auto period
-      };
-      resetTimer(timerData);
-      
-      // Reset match status to PENDING
-      if (sendMatchStateChangeRef.current) {
-        sendMatchStateChangeRef.current({
-          matchId: selectedMatchId,
-          status: MatchStatus.PENDING,
-          currentPeriod: "auto",
-          fieldId: selectedFieldId || undefined,
-        });
-      }
-      
-      // Also update match status via API
-      if (updateMatchStatusAPIRef.current) {
-        debouncedAPIUpdate(selectedMatchId, MatchStatus.PENDING);
-      }
-    }
-  }, [selectedMatchId, timerDuration, selectedFieldId, resetTimer]);
-
-  // Reset timer when field changes  
-  useEffect(() => {
-    if (selectedFieldId) {
-      console.log(`[useTimerControl] Field changed to: ${selectedFieldId}, resetting timer`);
-      
-      // Reset all timer state to initial values
-      setTimerRemaining(timerDuration);
-      setTimerIsRunning(false);
-      setMatchPeriod("auto");
-      
-      // Send reset command to server with full duration to sync audience displays
-      const timerData = {
-        duration: timerDuration,
-        remaining: timerDuration, // Important: set to full duration, not 0
-        isRunning: false,
-        fieldId: selectedFieldId,
-        matchId: selectedMatchId, // Include matchId for proper routing
-        period: "auto", // Reset to auto period
-      };
-      resetTimer(timerData);
-      
-      // Reset match status to PENDING if we have a selected match
-      if (sendMatchStateChangeRef.current && selectedMatchId) {
-        sendMatchStateChangeRef.current({
-          matchId: selectedMatchId,
-          status: MatchStatus.PENDING,
-          currentPeriod: "auto",
-          fieldId: selectedFieldId || undefined,
-        });
-      }
-      
-      // Also update match status via API if we have a selected match
-      if (updateMatchStatusAPIRef.current && selectedMatchId) {
-        debouncedAPIUpdate(selectedMatchId, MatchStatus.PENDING);
-      }
-    }
-  }, [selectedFieldId, timerDuration, resetTimer, selectedMatchId]);
-
-  // Listen for timer updates from WebSocket
-  useEffect(() => {
-    const handleTimerUpdate = (data: any) => {
-      console.log("Timer update received:", data, "for match:", selectedMatchId);
-=======
   // Timer drift correction function
   const calculateDriftCorrectedTime = useCallback((serverData: any): number => {
     if (!serverData.startedAt || !serverData.isRunning) {
@@ -272,7 +146,6 @@
   useEffect(() => {
     const handleTimerUpdate = (data: any) => {
       console.log('[useTimerControl] Timer update received:', data);
->>>>>>> e9e1d9c8
       
       // Filter messages by fieldId if we're in a specific field room
       if (selectedFieldId && data.fieldId && data.fieldId !== selectedFieldId) {
@@ -280,24 +153,6 @@
         return;
       }
 
-<<<<<<< HEAD
-      // Filter messages by matchId if we have a selected match
-      if (selectedMatchId && data.matchId && data.matchId !== selectedMatchId) {
-        console.log(`Ignoring timer update for different match: ${data.matchId}`);
-        return;
-      }
-
-      // Update local timer state from the websocket data
-      if (data) {
-        console.log(`Updating timer state: remaining=${data.remaining}, isRunning=${data.isRunning}`);
-        setTimerRemaining(data.remaining || timerDuration); // Fallback to full duration
-        setTimerIsRunning(data.isRunning || false);
-        
-        // Also update period if provided
-        if (data.period) {
-          setMatchPeriod(data.period);
-        }
-=======
       // Apply drift correction for running timers
       const correctedRemaining = data.isRunning 
         ? calculateDriftCorrectedTime(data)
@@ -315,7 +170,6 @@
         setLocalStartTime(Date.now() - (data.duration - correctedRemaining));
       } else {
         setLocalStartTime(null);
->>>>>>> e9e1d9c8
       }
 
       console.log('[useTimerControl] Timer state updated:', {
@@ -325,12 +179,6 @@
       });
     };
 
-<<<<<<< HEAD
-    // Subscribe to timer updates using the subscribe method from useWebSocket
-    const unsubscribe = subscribe("timer_update", handleTimerUpdate);
-    
-    // Cleanup subscription when component unmounts
-=======
     // Subscribe to multiple timer events from unified service
     const unsubscribeUpdate = subscribe("timer_update", handleTimerUpdate);
     const unsubscribeStart = subscribe("start_timer", handleTimerUpdate);
@@ -338,16 +186,12 @@
     const unsubscribeReset = subscribe("reset_timer", handleTimerUpdate);
 
     // Cleanup subscriptions when component unmounts
->>>>>>> e9e1d9c8
     return () => {
       if (unsubscribeUpdate) unsubscribeUpdate();
       if (unsubscribeStart) unsubscribeStart();
       if (unsubscribePause) unsubscribePause();
       if (unsubscribeReset) unsubscribeReset();
     };
-<<<<<<< HEAD
-  }, [subscribe, selectedFieldId, selectedMatchId, timerDuration]);
-=======
   }, [subscribe, selectedFieldId, calculateDriftCorrectedTime]);
 
   // Local timer continuation during connection loss
@@ -372,7 +216,6 @@
 
     return () => clearInterval(interval);
   }, [timerIsRunning, connectionLost, localStartTime, timerDuration]);
->>>>>>> e9e1d9c8
 
   // Period transition logic - matches the FRC timing
   useEffect(() => {
@@ -454,10 +297,6 @@
         debouncedAPIUpdate(selectedMatchId, MatchStatus.COMPLETED);
       }
     }
-<<<<<<< HEAD
-  }, [timerIsRunning, timerRemaining, matchPeriod, timerDuration, selectedMatchId]);  // Timer control handlers
-  const handleStartTimer = useCallback(() => {
-=======
   }, [timerIsRunning, timerRemaining, matchPeriod, timerDuration, selectedMatchId, sendMatchStateChange, setMatchPeriod]);
 
   // Handle match switching - timer must follow the new match
@@ -483,17 +322,10 @@
       return;
     }
 
->>>>>>> e9e1d9c8
     const timerData = {
       duration: timerDuration,
       remaining: timerRemaining,
       isRunning: true, // Start the timer as running
-<<<<<<< HEAD
-      fieldId: selectedFieldId || undefined,
-      matchId: selectedMatchId, // Include matchId for proper routing
-      period: "auto", // Include period information
-=======
->>>>>>> e9e1d9c8
     };
     
     startTimer(timerData);
@@ -514,16 +346,6 @@
         fieldId: selectedFieldId || undefined,
       });
     }
-<<<<<<< HEAD
-    
-    // Update API status with debouncing to prevent excessive queries
-    if (selectedMatchId) {
-      debouncedAPIUpdate(selectedMatchId, MatchStatus.IN_PROGRESS);
-    }
-  }, [timerDuration, timerRemaining, selectedFieldId, selectedMatchId, startTimer]);
-
-  const handlePauseTimer = useCallback(() => {
-=======
 
     console.log('[useTimerControl] Timer started:', timerData);
   }, [canAccess, timerDuration, timerRemaining, startTimer, sendMatchStateChange, selectedMatchId]);
@@ -534,40 +356,14 @@
       return;
     }
 
->>>>>>> e9e1d9c8
     const timerData = {
       duration: timerDuration,
       remaining: timerRemaining,
       isRunning: false,
-<<<<<<< HEAD
-      fieldId: selectedFieldId || undefined,
-      matchId: selectedMatchId, // Include matchId for proper routing
-      period: matchPeriod, // Include current period
-=======
->>>>>>> e9e1d9c8
     };
     
     pauseTimer(timerData);
     
-<<<<<<< HEAD
-    // Change match status to PENDING when pausing via WebSocket (immediate)
-    if (sendMatchStateChangeRef.current && selectedMatchId) {
-      sendMatchStateChangeRef.current({
-        matchId: selectedMatchId,
-        status: MatchStatus.PENDING,
-        currentPeriod: "auto",
-        fieldId: selectedFieldId || undefined,
-      });
-    }
-    
-    // Update API status with debouncing to prevent excessive queries
-    if (selectedMatchId) {
-      debouncedAPIUpdate(selectedMatchId, MatchStatus.PENDING);
-    }
-  }, [timerDuration, timerRemaining, selectedFieldId, selectedMatchId, matchPeriod, pauseTimer]);
-
-  const handleResetTimer = useCallback(() => {
-=======
     // Update local state immediately for responsiveness
     setTimerIsRunning(false);
     setLocalStartTime(null);
@@ -581,17 +377,10 @@
       return;
     }
 
->>>>>>> e9e1d9c8
     const timerData = {
       duration: timerDuration,
       remaining: timerDuration, // Reset to full duration
       isRunning: false,
-<<<<<<< HEAD
-      fieldId: selectedFieldId || undefined,
-      matchId: selectedMatchId, // Include matchId for proper routing
-      period: "auto", // Reset to auto period
-=======
->>>>>>> e9e1d9c8
     };
     
     resetTimer(timerData);
@@ -612,18 +401,9 @@
         fieldId: selectedFieldId || undefined,
       });
     }
-<<<<<<< HEAD
-    
-    // Update API status with debouncing to prevent excessive queries
-    if (selectedMatchId) {
-      debouncedAPIUpdate(selectedMatchId, MatchStatus.PENDING);
-    }
-  }, [timerDuration, selectedFieldId, selectedMatchId, resetTimer]);
-=======
 
     console.log('[useTimerControl] Timer reset:', timerData);
   }, [canAccess, timerDuration, resetTimer, sendMatchStateChange, selectedMatchId]);
->>>>>>> e9e1d9c8
 
   return {
     // Timer state
