--- conflicted
+++ resolved
@@ -26,11 +26,7 @@
   role: UserRole;
   phoneNumber: string | null;
   gender: Gender;
-<<<<<<< HEAD
-  DateOfBirth: Date | null;
-=======
   dateOfBirth: Date | null;
->>>>>>> ce6eb9c2
   avatar: string | null;
   isActive: boolean;
   lastLoginAt: Date | null;
@@ -49,30 +45,18 @@
   role: UserRole;
   phoneNumber?: string;
   gender?: Gender;
-<<<<<<< HEAD
-  DateOfBirth?: Date;
-}
-
-export interface UpdateUserRequest {
-  name?:string;
-=======
   dateOfBirth?: Date;
 }
 
 export interface UpdateUserRequest {
   name?: string;
->>>>>>> ce6eb9c2
   username?: string;
   email?: string;
   password?: string;
   role?: UserRole;
   phoneNumber?: string;
   gender?: Gender;
-<<<<<<< HEAD
-  DateOfBirth?: Date;
-=======
   dateOfBirth?: Date;
->>>>>>> ce6eb9c2
   avatar?: string;
   isActive?: boolean;
 }
