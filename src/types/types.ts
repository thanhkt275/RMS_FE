--- conflicted
+++ resolved
@@ -261,7 +261,6 @@
 export type EventCallback<T> = (data: T) => void;
 
 export type WebSocketEvent =
-<<<<<<< HEAD
   | "display_mode_change"
   | "match_update"
   | "score_update"
@@ -275,25 +274,9 @@
   | "tempScoresSubmitted"
   | "tempScoresSubmissionFailed"
   | "finalScoresApproved"
-  | "finalScoresApprovalFailed";
-=======
-  | 'display_mode_change'
-  | 'match_update'
-  | 'score_update'
-  | 'scoreUpdateRealtime'
-  | 'timer_update'
-  | 'match_state_change'
-  | 'announcement'
-  | 'submitTempScores'
-  | 'approveFinalScores'
-  | 'tempScoresResult'
-  | 'tempScoresSubmitted'
-  | 'tempScoresSubmissionFailed'
-  | 'finalScoresApproved'
-  | 'finalScoresApprovalFailed'
+  | "finalScoresApprovalFailed"
   | 'ranking_update'
   | 'ranking_recalculation';
->>>>>>> 6c8fb10c
 
 // --- Match Control Types ---
 export interface Match {
