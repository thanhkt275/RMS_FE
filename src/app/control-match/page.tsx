--- conflicted
+++ resolved
@@ -100,38 +100,11 @@
   ]); // Use selectedTournamentId for all tournament-specific logic
   const tournamentId = selectedTournamentId || "all";
 
-<<<<<<< HEAD
-  // State for selected match
-  const [selectedMatchId, setSelectedMatchId] = useState<string>("");
-
-
-  // Fetch matches based on tournament selection using a single hook
-  const { data: allMatchesData = [], isLoading: isLoadingMatches } = useQuery({
-    queryKey: selectedTournamentId === "all" || !selectedTournamentId
-      ? QueryKeys.matches.all()
-      : QueryKeys.matches.byTournament(tournamentId),
-    queryFn: async () => {
-      if (selectedTournamentId === "all" || !selectedTournamentId) {
-        // Fetch all matches
-        return await apiClient.get("/matches");
-      } else {
-        // Fetch matches by tournament
-        return await apiClient.get(`/matches?tournamentId=${tournamentId}`);
-      }
-    },
-    enabled: !!tournamentId,
-    staleTime: 1000 * 60 * 10, // 10 minutes - longer stale time to reduce refetches
-    gcTime: 1000 * 60 * 15,    // 15 minutes garbage collection time
-    refetchOnWindowFocus: false, // Don't refetch when window regains focus
-    refetchOnMount: false,       // Don't refetch on component remount if data exists
-  });
-=======
   // Fetch matches based on tournament selection
   const { data: allMatchesData = [], isLoading: isLoadingMatches } =
     selectedTournamentId === "all" || !selectedTournamentId
       ? useMatches() // Fetch all matches when "All Tournaments" is selected
       : useMatchesByTournament(tournamentId);
->>>>>>> e9e1d9c8
   // Filter matches by selected field
   const matchesData = useMemo(() => {
     if (!selectedFieldId) return allMatchesData;
@@ -380,12 +353,7 @@
     tournamentId,
     selectedFieldId,
     selectedMatchId,
-<<<<<<< HEAD
-    sendMatchStateChange,
-    updateMatchStatusAPI,
-=======
     sendMatchStateChange: sendMatchStateChangeWrapper,
->>>>>>> e9e1d9c8
   });
 
   // Initialize scoring control hook
@@ -431,14 +399,6 @@
     });
   };
 
-<<<<<<< HEAD
-  // Enhanced timer controls - let timer control hook handle everything
-  const handleEnhancedStartTimer = () => {
-    // Timer control hook handles both WebSocket and API updates internally
-    handleStartTimer();
-  };
-  
-=======
   // Enhanced timer controls with unified match control
   const handleEnhancedStartTimer = () => {
     handleStartTimer();
@@ -447,40 +407,18 @@
     unifiedMatchControl.updateMatchPeriod(matchPeriod as any);
   };
 
->>>>>>> e9e1d9c8
   const handleEnhancedResetTimer = () => {
     // Timer control hook handles both WebSocket and API updates internally
     handleResetTimer();
-<<<<<<< HEAD
-=======
     // Reset match status and period through unified service
     unifiedMatchControl.resetMatch();
->>>>>>> e9e1d9c8
   };
   // Handle submitting final scores and completing the match
   const handleSubmitScores = async () => {
     try {
       await scoringControl.saveScores();
-<<<<<<< HEAD
-      
-      // Send WebSocket update for immediate UI feedback
-      sendMatchStateChange({
-        matchId: selectedMatchId,
-        status: MatchStatus.COMPLETED,
-        currentPeriod: null,
-        fieldId: selectedFieldId,
-      } as any);
-      
-      // Single API call to update match status to completed
-      updateMatchStatusWithToast.mutate({
-        matchId: selectedMatchId,
-        status: MatchStatus.COMPLETED,
-      });
-      
-=======
       // Complete match through unified service
       await unifiedMatchControl.completeMatch();
->>>>>>> e9e1d9c8
       toast.success("Match Completed", {
         description: `Final score: Red ${scoringControl.redTotalScore} - Blue ${scoringControl.blueTotalScore}`,
       });
@@ -748,20 +686,6 @@
         <div className="grid grid-cols-1 lg:grid-cols-2 xl:grid-cols-3 gap-6 px-6">
           {/* Match Selection */}
           <div className="xl:col-span-1">
-<<<<<<< HEAD
-            <MatchSelector
-              matches={matchesData}
-              selectedMatchId={selectedMatchId}
-              onSelectMatch={handleSelectMatch}
-              getStatusBadgeColor={getStatusBadgeColor}
-              formatDate={formatDate}
-              getRedTeams={getRedTeams}
-              getBlueTeams={getBlueTeams}
-              matchScoresMap={matchScoresMap}
-              matchState={matchState}
-              isLoading={isLoadingMatches}
-            />
-=======
             {roleAccess.showMatchControls || roleAccess.hasScoringAccess ? (
               <MatchSelector
                 matches={matchesData}
@@ -786,7 +710,6 @@
                 ]}
               />
             )}
->>>>>>> e9e1d9c8
           </div>
 
           {/* Match Status Display */}
